--- conflicted
+++ resolved
@@ -49,14 +49,6 @@
         }
       }
     },
-<<<<<<< HEAD
-    "InMemoryLRU": {
-      "additionalProperties": false,
-      "type": "object",
-      "title": "InMemoryLRU",
-      "required": [
-        "name"
-=======
     "Grpc": {
       "additionalProperties": false,
       "type": "object",
@@ -64,27 +56,12 @@
       "required": [
         "name",
         "config"
->>>>>>> b74ea9fa
-      ],
-      "properties": {
-        "name": {
-          "type": "string"
-        },
-        "config": {
-<<<<<<< HEAD
-          "$ref": "#/definitions/InMemoryLRUConfig"
-        }
-      }
-    },
-    "InMemoryLRUConfig": {
-      "additionalProperties": false,
-      "type": "object",
-      "title": "InMemoryLRUConfig",
-      "required": [],
-      "properties": {
-        "max": {
-          "type": "integer"
-=======
+      ],
+      "properties": {
+        "name": {
+          "type": "string"
+        },
+        "config": {
           "$ref": "#/definitions/GrpcConfig"
         }
       }
@@ -111,7 +88,33 @@
         },
         "packageName": {
           "type": "string"
->>>>>>> b74ea9fa
+        }
+      }
+    },
+    "InMemoryLRU": {
+      "additionalProperties": false,
+      "type": "object",
+      "title": "InMemoryLRU",
+      "required": [
+        "name"
+      ],
+      "properties": {
+        "name": {
+          "type": "string"
+        },
+        "config": {
+          "$ref": "#/definitions/InMemoryLRUConfig"
+        }
+      }
+    },
+    "InMemoryLRUConfig": {
+      "additionalProperties": false,
+      "type": "object",
+      "title": "InMemoryLRUConfig",
+      "required": [],
+      "properties": {
+        "max": {
+          "type": "integer"
         }
       }
     },
@@ -448,10 +451,13 @@
           "description": "Custom JSON object to add to the GraphQL context, use this to inject custom\nfields and later use it in your custom resolver. This object will be located\nin the context, under an object named as the API"
         },
         "handler": {
-          "description": "A path to a local file, or a node module name, that handles the conversion of the API source specification (Any of: GraphQLHandler, JsonSchema, Openapi, PostGraphile, Soap)",
+          "description": "A path to a local file, or a node module name, that handles the conversion of the API source specification (Any of: GraphQLHandler, Grpc, JsonSchema, Openapi, PostGraphile, Soap)",
           "anyOf": [
             {
               "$ref": "#/definitions/GraphQLHandler"
+            },
+            {
+              "$ref": "#/definitions/Grpc"
             },
             {
               "$ref": "#/definitions/JsonSchema"
