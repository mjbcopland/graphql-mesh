--- conflicted
+++ resolved
@@ -36,13 +36,9 @@
   schema: GraphQLSchema;
   rawSources: RawSourceOutput[];
   sdkRequester: Requester;
-<<<<<<< HEAD
-  contextBuilder: () => Promise<Record<string, any>>;
-  destroy: () => void;
-=======
   contextBuilder: (initialContextValue?: any) => Promise<Record<string, any>>;
   cache?: KeyValueCache;
->>>>>>> e52a2bed
+  destroy: () => void;
 }> {
   const rawSources: RawSourceOutput[] = [];
   const hooks = new Hooks();
@@ -188,14 +184,9 @@
     execute: meshExecute,
     schema: unifiedSchema,
     contextBuilder: buildMeshContext,
-<<<<<<< HEAD
-    rawSources: results,
+    rawSources,
     sdkRequester: localRequester,
     destroy: () => { hooks.emit('destroy'); },
-=======
-    rawSources,
-    sdkRequester: localRequester,
->>>>>>> e52a2bed
   };
 }
 
