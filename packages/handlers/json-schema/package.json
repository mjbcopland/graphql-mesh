--- conflicted
+++ resolved
@@ -12,17 +12,9 @@
   },
   "devDependencies": {
     "@types/is-url": "1.2.28",
-<<<<<<< HEAD
-    "@types/jest": "25.1.3",
-    "@types/js-yaml": "3.12.2",
-    "@types/node": "13.7.7",
-=======
     "@types/jest": "25.1.4",
     "@types/js-yaml": "3.12.2",
     "@types/node": "13.9.0",
-    "@types/request": "2.48.4",
-    "@types/request-promise-native": "1.0.17",
->>>>>>> e14d524f
     "@types/url-join": "4.0.0",
     "graphql": "14.6.0",
     "jest": "25.1.0",
@@ -31,24 +23,15 @@
     "typescript": "3.8.3"
   },
   "dependencies": {
-<<<<<<< HEAD
-    "@graphql-mesh/types": "0.0.11",
+    "@graphql-mesh/types": "0.0.13",
     "aggregate-error": "3.0.1",
-=======
-    "@graphql-mesh/types": "0.0.13",
->>>>>>> e14d524f
     "change-case": "4.1.1",
     "cross-fetch": "3.0.4",
     "graphql-scalars": "1.0.6",
     "is-url": "1.2.4",
     "js-yaml": "3.13.1",
     "pascal-case": "3.1.1",
-<<<<<<< HEAD
-    "string-interpolation": "^1.2.5",
-=======
-    "request": "2.88.2",
-    "request-promise-native": "1.0.8",
->>>>>>> e14d524f
+    "string-interpolation": "1.2.5",
     "url-join": "4.0.1"
   },
   "publishConfig": {
